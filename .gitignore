# Created by https://www.toptal.com/developers/gitignore/api/macos,python,jupyternotebooks,visualstudiocode,pycharm
# Edit at https://www.toptal.com/developers/gitignore?templates=macos,python,jupyternotebooks,visualstudiocode,pycharm

### JupyterNotebooks ###
# gitignore template for Jupyter Notebooks
# website: http://jupyter.org/

.ipynb_checkpoints
*/.ipynb_checkpoints/*

# IPython
profile_default/
ipython_config.py

# Remove previous ipynb_checkpoints
#   git rm -r .ipynb_checkpoints/

### macOS ###
# General
.DS_Store
.AppleDouble
.LSOverride

# Icon must end with two \r
Icon


# Thumbnails
._*

# Files that might appear in the root of a volume
.DocumentRevisions-V100
.fseventsd
.Spotlight-V100
.TemporaryItems
.Trashes
.VolumeIcon.icns
.com.apple.timemachine.donotpresent

# Directories potentially created on remote AFP share
.AppleDB
.AppleDesktop
Network Trash Folder
Temporary Items
.apdisk

### macOS Patch ###
# iCloud generated files
*.icloud

### PyCharm ###
# Covers JetBrains IDEs: IntelliJ, RubyMine, PhpStorm, AppCode, PyCharm, CLion, Android Studio, WebStorm and Rider
# Reference: https://intellij-support.jetbrains.com/hc/en-us/articles/206544839

# User-specific stuff
.idea/**/workspace.xml
.idea/**/tasks.xml
.idea/**/usage.statistics.xml
.idea/**/dictionaries
.idea/**/shelf

# AWS User-specific
.idea/**/aws.xml

# Generated files
.idea/**/contentModel.xml

# Sensitive or high-churn files
.idea/**/dataSources/
.idea/**/dataSources.ids
.idea/**/dataSources.local.xml
.idea/**/sqlDataSources.xml
.idea/**/dynamic.xml
.idea/**/uiDesigner.xml
.idea/**/dbnavigator.xml

# Gradle
.idea/**/gradle.xml
.idea/**/libraries

# Gradle and Maven with auto-import
# When using Gradle or Maven with auto-import, you should exclude module files,
# since they will be recreated, and may cause churn.  Uncomment if using
# auto-import.
# .idea/artifacts
# .idea/compiler.xml
# .idea/jarRepositories.xml
# .idea/modules.xml
# .idea/*.iml
# .idea/modules
# *.iml
# *.ipr

# CMake
cmake-build-*/

# Mongo Explorer plugin
.idea/**/mongoSettings.xml

# File-based project format
*.iws

# IntelliJ
out/

# mpeltonen/sbt-idea plugin
.idea_modules/

# JIRA plugin
atlassian-ide-plugin.xml

# Cursive Clojure plugin
.idea/replstate.xml

# SonarLint plugin
.idea/sonarlint/

# Crashlytics plugin (for Android Studio and IntelliJ)
com_crashlytics_export_strings.xml
crashlytics.properties
crashlytics-build.properties
fabric.properties

# Editor-based Rest Client
.idea/httpRequests

# Android studio 3.1+ serialized cache file
.idea/caches/build_file_checksums.ser

### PyCharm Patch ###
# Comment Reason: https://github.com/joeblau/gitignore.io/issues/186#issuecomment-215987721

# *.iml
# modules.xml
# .idea/misc.xml
# *.ipr

# Sonarlint plugin
# https://plugins.jetbrains.com/plugin/7973-sonarlint
.idea/**/sonarlint/

# SonarQube Plugin
# https://plugins.jetbrains.com/plugin/7238-sonarqube-community-plugin
.idea/**/sonarIssues.xml

# Markdown Navigator plugin
# https://plugins.jetbrains.com/plugin/7896-markdown-navigator-enhanced
.idea/**/markdown-navigator.xml
.idea/**/markdown-navigator-enh.xml
.idea/**/markdown-navigator/

# Cache file creation bug
# See https://youtrack.jetbrains.com/issue/JBR-2257
.idea/$CACHE_FILE$

# CodeStream plugin
# https://plugins.jetbrains.com/plugin/12206-codestream
.idea/codestream.xml

### Python ###
# Byte-compiled / optimized / DLL files
__pycache__/
*.py[cod]
*$py.class

# C extensions
*.so

# Distribution / packaging
.Python
build/
develop-eggs/
dist/
downloads/
eggs/
.eggs/
lib/
lib64/
parts/
sdist/
var/
wheels/
share/python-wheels/
*.egg-info/
.installed.cfg
*.egg
MANIFEST

# PyInstaller
#  Usually these files are written by a python script from a template
#  before PyInstaller builds the exe, so as to inject date/other infos into it.
*.manifest
*.spec

# Installer logs
pip-log.txt
pip-delete-this-directory.txt

# Unit test / coverage reports
htmlcov/
.tox/
.nox/
.coverage
.coverage.*
.cache
nosetests.xml
coverage.xml
*.cover
*.py,cover
.hypothesis/
.pytest_cache/
cover/

# Translations
*.mo
*.pot

# Django stuff:
*.log
local_settings.py
db.sqlite3
db.sqlite3-journal

# Flask stuff:
instance/
.webassets-cache

# Scrapy stuff:
.scrapy

# Sphinx documentation
docs/_build/

# PyBuilder
.pybuilder/
target/

# Jupyter Notebook

# IPython

# pyenv
#   For a library or package, you might want to ignore these files since the code is
#   intended to run in multiple environments; otherwise, check them in:
# .python-version

# pipenv
#   According to pypa/pipenv#598, it is recommended to include Pipfile.lock in version control.
#   However, in case of collaboration, if having platform-specific dependencies or dependencies
#   having no cross-platform support, pipenv may install dependencies that don't work, or not
#   install all needed dependencies.
#Pipfile.lock

# poetry
#   Similar to Pipfile.lock, it is generally recommended to include poetry.lock in version control.
#   This is especially recommended for binary packages to ensure reproducibility, and is more
#   commonly ignored for libraries.
#   https://python-poetry.org/docs/basic-usage/#commit-your-poetrylock-file-to-version-control
#poetry.lock

# pdm
#   Similar to Pipfile.lock, it is generally recommended to include pdm.lock in version control.
#pdm.lock
#   pdm stores project-wide configurations in .pdm.toml, but it is recommended to not include it
#   in version control.
#   https://pdm.fming.dev/#use-with-ide
.pdm.toml

# PEP 582; used by e.g. github.com/David-OConnor/pyflow and github.com/pdm-project/pdm
__pypackages__/

# Celery stuff
celerybeat-schedule
celerybeat.pid

# SageMath parsed files
*.sage.py

# Environments
.env
.venv
env/
venv/
ENV/
env.bak/
venv.bak/

# Spyder project settings
.spyderproject
.spyproject

# Rope project settings
.ropeproject

# mkdocs documentation
/site

# mypy
.mypy_cache/
.dmypy.json
dmypy.json

# Pyre type checker
.pyre/

# pytype static type analyzer
.pytype/

# Cython debug symbols
cython_debug/

# PyCharm
#  JetBrains specific template is maintained in a separate JetBrains.gitignore that can
#  be found at https://github.com/github/gitignore/blob/main/Global/JetBrains.gitignore
#  and can be added to the global gitignore or merged into this file.  For a more nuclear
#  option (not recommended) you can uncomment the following to ignore the entire idea folder.
#.idea/

### VisualStudioCode ###
.vscode/*
!.vscode/settings.json
!.vscode/tasks.json
!.vscode/launch.json
!.vscode/extensions.json
!.vscode/*.code-snippets

# Local History for Visual Studio Code
.history/

# Built Visual Studio Code Extensions
*.vsix

### VisualStudioCode Patch ###
# Ignore all local history of files
.history
.ionide

# Support for Project snippet scope
.vscode/*.code-snippets

# Ignore code-workspaces
*.code-workspace

# End of https://www.toptal.com/developers/gitignore/api/macos,python,jupyternotebooks,visualstudiocode,pycharm
<<<<<<< HEAD
lightning_logs/
Code/checkpoints/
Code/models
Code/
=======

# Ignore data folder
data/
>>>>>>> 158e02f9
<|MERGE_RESOLUTION|>--- conflicted
+++ resolved
@@ -342,13 +342,9 @@
 *.code-workspace
 
 # End of https://www.toptal.com/developers/gitignore/api/macos,python,jupyternotebooks,visualstudiocode,pycharm
-<<<<<<< HEAD
+
+# Ignore lightning logs
 lightning_logs/
-Code/checkpoints/
-Code/models
-Code/
-=======
-
-# Ignore data folder
-data/
->>>>>>> 158e02f9
+
+# Ignore data directory
+data/